--- conflicted
+++ resolved
@@ -218,16 +218,11 @@
 
 		// Initialize logins management service and routes
 		loginsQueries := loginsdb.New(pool)
-<<<<<<< HEAD
-		loginsService := logins.NewLoginsService(loginsQueries)
-		loginsHandle := logins.NewHandle(loginsService, twoFaService)
-=======
 		loginsServiceOptions := &logins.LoginsServiceOptions{
 			PasswordPolicy: passwordPolicy,
 		}
 		loginsService := logins.NewLoginsService(loginsQueries, loginQueries, loginsServiceOptions) // Pass nil for default options
-		loginsHandle := logins.NewHandle(loginsService)
->>>>>>> cf57523b
+		loginsHandle := logins.NewHandle(loginsService, twoFaService)
 		r.Mount("/idm/logins", logins.Handler(loginsHandle))
 
 		// Initialize impersonate service and routes
